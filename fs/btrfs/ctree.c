--- conflicted
+++ resolved
@@ -3796,11 +3796,7 @@
 
 	extent_buffer_get(leaf);
 	btrfs_free_tree_block(trans, root, leaf, 0, 1, 0);
-<<<<<<< HEAD
 	free_extent_buffer_stale(leaf);
-	return 0;
-=======
->>>>>>> 65139ed9
 }
 /*
  * delete the item at the leaf level in path.  If that empties
