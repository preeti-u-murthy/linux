#
# Makefile for the linux ppc64 kernel.
#

ifneq ($(CONFIG_PPC_MERGE),y)

EXTRA_CFLAGS	+= -mno-minimal-toc
extra-y		:= head.o vmlinux.lds

obj-y               :=	misc.o prom.o

endif

<<<<<<< HEAD
obj-y               +=	irq.o idle.o dma.o \
			align.o \
			udbg.o \
=======
obj-y               +=	idle.o dma.o \
			align.o pacaData.o \
			udbg.o ioctl32.o \
>>>>>>> 756e7104
			rtc.o \
			iommu.o sysfs.o vdso.o
obj-y += vdso32/ vdso64/

pci-obj-$(CONFIG_PPC_MULTIPLATFORM)	+= pci_dn.o pci_direct_iommu.o

obj-$(CONFIG_PCI)	+= pci.o pci_iommu.o iomap.o $(pci-obj-y)

obj-$(CONFIG_PPC_MULTIPLATFORM) += nvram.o
ifneq ($(CONFIG_PPC_MERGE),y)
obj-$(CONFIG_PPC_MULTIPLATFORM) += prom_init.o
endif

obj-$(CONFIG_PPC_PSERIES) += udbg_16550.o

obj-$(CONFIG_KEXEC)		+= machine_kexec.o
obj-$(CONFIG_PROC_FS)		+= proc_ppc64.o
obj-$(CONFIG_MODULES)		+= module.o
ifneq ($(CONFIG_PPC_MERGE),y)
obj-$(CONFIG_MODULES)		+= ppc_ksyms.o
endif
obj-$(CONFIG_PPC_RTAS)		+= rtas_pci.o
obj-$(CONFIG_SCANLOG)		+= scanlog.o
obj-$(CONFIG_LPARCFG)		+= lparcfg.o
obj-$(CONFIG_HVC_CONSOLE)	+= hvconsole.o
ifneq ($(CONFIG_PPC_MERGE),y)
obj-$(CONFIG_BOOTX_TEXT)	+= btext.o
endif
obj-$(CONFIG_HVCS)		+= hvcserver.o

obj-$(CONFIG_PPC_PMAC)		+= udbg_scc.o

obj-$(CONFIG_PPC_MAPLE)		+= udbg_16550.o

obj-$(CONFIG_KPROBES)		+= kprobes.o

ifneq ($(CONFIG_PPC_MERGE),y)
ifeq ($(CONFIG_PPC_ISERIES),y)
arch/ppc64/kernel/head.o: arch/powerpc/kernel/lparmap.s
AFLAGS_head.o += -Iarch/powerpc/kernel
endif
endif<|MERGE_RESOLUTION|>--- conflicted
+++ resolved
@@ -11,15 +11,9 @@
 
 endif
 
-<<<<<<< HEAD
-obj-y               +=	irq.o idle.o dma.o \
+obj-y               +=	idle.o dma.o \
 			align.o \
 			udbg.o \
-=======
-obj-y               +=	idle.o dma.o \
-			align.o pacaData.o \
-			udbg.o ioctl32.o \
->>>>>>> 756e7104
 			rtc.o \
 			iommu.o sysfs.o vdso.o
 obj-y += vdso32/ vdso64/
