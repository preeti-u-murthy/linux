--- conflicted
+++ resolved
@@ -346,20 +346,13 @@
 #define __NR_fanotify_init	338
 #define __NR_fanotify_mark	339
 #define __NR_prlimit64		340
-<<<<<<< HEAD
 #define __NR_name_to_handle_at	341
 #define __NR_open_by_handle_at  342
+#define __NR_clock_adjtime	343
 
 #ifdef __KERNEL__
 
-#define NR_syscalls 343
-=======
-#define __NR_clock_adjtime	341
-
-#ifdef __KERNEL__
-
-#define NR_syscalls 342
->>>>>>> 6e6823d1
+#define NR_syscalls 344
 
 #define __ARCH_WANT_IPC_PARSE_VERSION
 #define __ARCH_WANT_OLD_READDIR
